--- conflicted
+++ resolved
@@ -343,13 +343,10 @@
     emotion_data_psds_raw = []
     frolich_data_psds_raw = []
 
-<<<<<<< HEAD
     emotion_data_psds_normed = []
     frolich_data_psds_normed = []
 
-=======
     print('Loading PSDs...')
->>>>>>> 28c66473
     if (emotion_filepath / 'psds').exists():
         for subj in emotion_subj_list:
             emotion_data_psds_raw.append(np.load(emotion_filepath / 'psds' / f'subj-{subj}_psds.npz')['arr_0'])
